--- conflicted
+++ resolved
@@ -6,20 +6,12 @@
 license = "Apache v2"
 
 [tool.poetry.dependencies]
-<<<<<<< HEAD
-python = "3.9"
-=======
 python = ">=3.9, <3.10"
->>>>>>> 87d87243
 requests = "^2.25.1"
 # Note: Until we clear the first non-prerelease, `singer-sdk` need to be pinned to a specific version.
 #       For a list of released versions: https://pypi.org/project/singer-sdk/#history
 #       To safely update the version number: `poetry add singer-sdk==0.0.2-dev.1068770959`
-<<<<<<< HEAD
-singer-sdk = "0.3.9"
-=======
 singer-sdk = "0.3.10"
->>>>>>> 87d87243
 
 [tool.poetry.dev-dependencies]
 pytest = "^6.1.2"
